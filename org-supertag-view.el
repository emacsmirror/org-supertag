--- conflicted
+++ resolved
@@ -31,221 +31,7 @@
          (tag (or tag-at-point
                  (completing-read "Select tag: "
                                 (org-supertag-view--get-all-tags)
-<<<<<<< HEAD
-                                nil t))))
-    (when tag
-      (pcase view-type
-        ('tag-only (org-supertag-view-table tag))
-        ('discover (org-supertag-view-discover (list tag)))
-        ('columns  (org-supertag-view-column tag))
-        (_ (error "Invalid view type"))))))
-=======
-                                nil t)))
-        (org-supertag-view--show-content-table tag)))))
 
-(defun org-supertag-view--show-content-table (tag)
-  "Show content related to TAG in a new buffer with table format."
-  (let ((buf (get-buffer-create (format "*Org SuperTag Table View: %s*" tag))))
-    (with-current-buffer buf
-      (let ((inhibit-read-only t))
-        (erase-buffer)
-        (org-mode)
-        (org-supertag-view-mode)
-        (org-supertag-view--insert-header tag)
-        (org-supertag-view--insert-content-table tag)))
-    (org-supertag-view--display-buffer-right buf)))
-
-(defun org-supertag-view--insert-header (tag)
-  "Insert header information for TAG in the current buffer."
-  (let ((tag-def (org-supertag-tag-get tag)))
-    (insert (propertize (format "Content for tag #%s\n\n" tag)
-                        'face '(:height 1.5 :weight bold)))
-    ;; Add tag description if exists
-    (when-let ((desc (plist-get tag-def :description)))
-      (unless (string-empty-p desc)
-        (insert (format "Description: %s\n\n" desc))))
-    (insert (propertize "Operations:\n" 'face '(:weight bold)))
-    (insert " [q] - Quit    [g] - Refresh    [v] - View Node\n\n")))
-
-(defun org-supertag-view--insert-content-table (tag)
-  "Insert content related to TAG in current buffer using table format."
-  (insert "* Related Nodes\n\n")
-  (let* ((content (org-supertag-view--get-related-nodes tag))
-         (tag-def (org-supertag-tag-get tag))
-         (fields (plist-get tag-def :fields)))
-    (if content
-        (progn
-          ;; Build table header
-          (insert "|Node|Type|Date|")
-          (dolist (field fields)
-            (insert (format "%s|" (plist-get field :name))))
-          (insert "\n|-\n")
-          
-          ;; Insert data for each node
-          (dolist (item content)
-            (let ((field-values (plist-get item :fields)))
-              (insert "|")
-              (insert (format "%s|%s|%s|"
-                            (plist-get item :node)
-                            (plist-get item :type)
-                            (plist-get item :date)))
-              ;; Insert field values
-              (dolist (field fields)
-                (let* ((field-name (plist-get field :name))
-                       (value (cdr (assoc field-name field-values))))
-                  (insert (format "%s|" (or value "")))))
-              (insert "\n")))
-          (insert "\n")
-          (save-excursion
-            (forward-line -1)
-            (org-table-align)))
-      (insert (format "No content found for tag #%s" tag)))))
-
-;;----------------------------------------------------------------------
-;; Get Value at Point
-;;----------------------------------------------------------------------  
-
-(defun org-supertag-view--on-node-title-p ()
-  "Return non-nil if point is on an org headline.
-Only works in Org-mode buffers; returns nil in non-Org buffers."
-  (and (derived-mode-p 'org-mode)
-       (save-excursion
-         (beginning-of-line)
-         (looking-at org-heading-regexp))))
-
-(defun org-supertag-view--get-tag-name ()
-  "Get tag name at point.
-Returns nil if no tag is found at point."
-  (save-excursion
-    (when (thing-at-point-looking-at "#\\([[:alnum:]_-]+\\)")
-      (let ((tag-name (match-string-no-properties 1)))
-        (when (gethash tag-name org-supertag-db--object)
-          tag-name)))))
-
-(defun org-supertag-view--get-all-tags ()
-  "Get all available tags from the database."
-  (let ((tags '()))
-    (maphash
-     (lambda (id props)
-       (when (eq (plist-get props :type) :tag)
-         (push id tags)))
-     org-supertag-db--object)
-    tags))
-
-;;----------------------------------------------------------------------
-;; Get related nodes for a tag
-;;----------------------------------------------------------------------    
-
-(defun org-supertag-view--get-field-link (node-id field-name)
-  "Get field link for NODE-ID and FIELD-NAME.
-Performs case-insensitive search for field name."
-  (let ((field-name-upcase (upcase field-name))
-        result)
-    (maphash
-     (lambda (link-id link-props)
-       (when (and (string-match ":node-field:\\(.+\\)->\\(.+\\)$" link-id)
-                  (equal (match-string 1 link-id) node-id)
-                  (equal (upcase (match-string 2 link-id)) field-name-upcase))
-         (setq result link-props)))
-     org-supertag-db--link)
-    result))
-
-(defun org-supertag-view--get-related-nodes (tag)
-  "Get nodes related to TAG.
-Returns a list of plists with properties :node, :type, :date and field values."
-  (let* ((nodes '())
-         (tag-def (org-supertag-tag-get tag))
-         (fields (plist-get tag-def :fields)))
-    (maphash
-     (lambda (link-id link-props)
-       (when (and (string-match ":node-tag:.*->\\(.+\\)$" link-id)
-                  (equal (match-string 1 link-id) tag))
-         (when-let* ((node-id (plist-get link-props :from))
-                    (node-props (gethash node-id org-supertag-db--object)))
-           ;; get all field values
-           (let ((field-values
-                  (mapcar (lambda (field)
-                          (let* ((field-name (plist-get field :name))
-                                (field-link (org-supertag-view--get-field-link 
-                                           node-id field-name))
-                                (value (when field-link 
-                                       (plist-get field-link :value))))
-                            (cons field-name value)))
-                        fields)))
-             (push (append
-                    (list :node (or (plist-get node-props :title)
-                                   (format "Node %s" node-id))
-                          :type (or (plist-get node-props :todo-state) "Node")
-                          :date (format-time-string 
-                                "%Y-%m-%d"
-                                (or (plist-get node-props :created-at)
-                                    (current-time)))
-                          :id node-id
-                          :fields field-values)
-                    node-props)
-                   nodes)))))
-     org-supertag-db--link)
-    (nreverse nodes)))
-
-;;----------------------------------------------------------------------
-;; Refresh View
-;;----------------------------------------------------------------------
-
-(defun org-supertag-view-refresh ()
-  "Refresh the current view."
-  (interactive)
-  (cond
-   ;; in multi-column view mode
-   ((eq major-mode 'org-supertag-column-mode)
-    (org-supertag-view--update-column-view))
-   ;; in tag discovery mode
-   ((eq major-mode 'org-supertag-discover-mode)
-    (org-supertag-view--refresh-discover))
-   ;; in traditional view (compatible with old code)
-   (t
-    (let ((tag (car (split-string (buffer-name) ": #"))))
-      (when tag
-        (org-supertag-tag-columns tag))))))
-
-;;----------------------------------------------------------------------
-;; Mode definitions
-;;----------------------------------------------------------------------
-
-(defvar org-supertag-view-table-mode-map
-  (let ((map (make-sparse-keymap)))
-    (define-key map (kbd "q") 'quit-window)
-    (define-key map (kbd "g") 'org-supertag-view-refresh)
-    (define-key map (kbd "v") 'org-supertag-view--view-node-from-table)
-    map)
-  "Keymap for traditional table view mode.")
-
-(defvar org-supertag-discover-mode-map
-  (let ((map (make-sparse-keymap)))
-    (define-key map (kbd "q") 'quit-window)
-    (define-key map (kbd "g") 'org-supertag-view--refresh-discover)
-    (define-key map (kbd "r") 'org-supertag-view--reset-filters)
-    (define-key map (kbd "a") 'org-supertag-view--add-filter)
-    (define-key map (kbd "d") 'org-supertag-view--remove-filter)
-    (define-key map (kbd "v") 'org-supertag-view--view-node)
-    (define-key map (kbd "m") 'org-supertag-view-manage-relations)
-    map)
-  "Keymap for `org-supertag-discover-mode'.")      
-
-(defvar org-supertag-view-column-mode-map
-  (let ((map (make-sparse-keymap)))
-    (define-key map (kbd "q") 'quit-window)
-    (define-key map (kbd "g") 'org-supertag-view--update-column-view)
-    (define-key map (kbd "a") 'org-supertag-view-add-column)
-    (define-key map (kbd "A") 'org-supertag-view-add-related-column)
-    (define-key map (kbd "t") 'org-supertag-view-add-tag-to-column)
-    (define-key map (kbd "T") 'org-supertag-view-add-related-tag-to-column)
-    (define-key map (kbd "d") 'org-supertag-view-remove-column)
-    (define-key map (kbd "r") 'org-supertag-view-reset-columns)
-    (define-key map (kbd "v") 'org-supertag-view-view-node-at-point)
-    (define-key map (kbd "m") 'org-supertag-view-manage-relations)
-    map)
-  "Keymap for multi-column tag view mode.")
->>>>>>> 15ad8951
 
 (define-derived-mode org-supertag-discover-mode special-mode "Org-ST-Discover"
   "Major mode for progressive tag discovery in org-supertag."
@@ -272,9 +58,6 @@
   (setq-local org-mode-hook nil)
   (use-local-map org-supertag-view-column-mode-map))
 
-
-
-
 (define-minor-mode org-supertag-view-mode
   "Minor mode for viewing org-supertag tag-related content."
   :lighter " SuperTag-View"
@@ -289,651 +72,7 @@
         (buffer-disable-undo))
     ;; When disabling the mode
     (when (boundp 'org-supertag-view--prev-read-only)
-      (setq buffer-read-only org-supertag-view--prev-read-only))))
-      
-
-<<<<<<< HEAD
-=======
-(defun org-supertag-view--remove-filter ()
-  "Interactively remove a tag from the current filters."
-  (interactive)
-  (if (null org-supertag-view--current-filters)
-      (message "No filters to remove")
-    (let ((tag (completing-read "Remove tag from filter: " 
-                              org-supertag-view--current-filters nil t)))
-      (when (and tag (not (string-empty-p tag)))
-        (org-supertag-view--remove-filter-tag tag)))))
-
-(defun org-supertag-view--view-node ()
-  "Interactively select and view a matching node.
-This function works in both multi-column view and tag discovery view.
-It intelligently determines the current mode and shows only nodes
-that are relevant to the current view context."
-  (interactive)
-  (let* ((nodes nil)
-         (node-titles nil))
-    
-    ;; 根据当前模式获取相应的节点
-    (cond
-     ;; 多列视图模式
-     ((eq major-mode 'org-supertag-column-mode)
-      (let ((all-nodes (apply #'append 
-                             (mapcar (lambda (tags)
-                                      (org-supertag-view--get-nodes-with-tags tags))
-                                    org-supertag-view--current-columns))))
-        (setq nodes (delete-dups all-nodes))
-        (setq node-titles
-              (mapcar (lambda (node-id)
-                       (let* ((props (gethash node-id org-supertag-db--object))
-                              (title (or (plist-get props :title) "无标题"))
-                              (tags-text (mapconcat
-                                        (lambda (tag-list)
-                                          (concat "[" (string-join tag-list ", ") "]"))
-                                        (seq-filter
-                                         (lambda (tag-list)
-                                           (member node-id (org-supertag-view--get-nodes-with-tags tag-list)))
-                                         org-supertag-view--current-columns)
-                                        " ")))
-                         (cons (format "%s %s" title tags-text) node-id)))
-                     nodes))))
-     
-     ;; 标签发现模式
-     ((eq major-mode 'org-supertag-discover-mode)
-      (setq nodes (org-supertag-view--get-nodes-with-tags org-supertag-view--current-filters))
-      (setq node-titles
-            (mapcar (lambda (node-id)
-                     (let* ((props (gethash node-id org-supertag-db--object))
-                            (title (or (plist-get props :title) "无标题"))
-                            (tags-text (format "[%s]" (string-join org-supertag-view--current-filters ", "))))
-                       (cons (format "%s %s" title tags-text) node-id)))
-                   nodes)))
-     
-     ;; 表格视图模式
-     ((and (eq major-mode 'org-mode) 
-           (bound-and-true-p org-supertag-view-mode)
-           (string-match-p "\\*Org SuperTag Table View:" (buffer-name)))
-      (let* ((buffer-name (buffer-name))
-             (tag (progn
-                    (string-match "\\*Org SuperTag Table View: \\(.*\\)\\*" buffer-name)
-                    (match-string 1 buffer-name))))
-        (when tag
-          (setq nodes (org-supertag-view--get-nodes-with-tags (list tag)))
-          (setq node-titles
-                (mapcar (lambda (node-id)
-                         (let* ((props (gethash node-id org-supertag-db--object))
-                                (title (or (plist-get props :title) "无标题"))
-                                (type (or (plist-get props :todo-state) "")))
-                           (cons (format "%s %s" title 
-                                        (if (string-empty-p type) 
-                                            "" 
-                                          (format "[%s]" type)))
-                                 node-id)))
-                       nodes)))))
-     
-     ;; 其他模式（默认行为）
-     (t
-      (message "Not in a SuperTag view mode. Cannot select nodes.")
-      (setq nodes nil)))
-    
-    ;; 如果找到节点，让用户选择并查看
-    (when nodes
-      (let* ((selected (completing-read "View node: " 
-                                      (mapcar #'car node-titles) nil t)))
-        (when selected
-          (let ((node-id (cdr (assoc selected node-titles))))
-            (org-supertag-view--goto-node node-id)))))))
-
-;; 保留这个函数作为向后兼容，但直接调用通用函数
-(defun org-supertag-view--view-node-from-columns ()
-  "Select and view a node from the current column view display.
-This is now just a wrapper around `org-supertag-view--view-node`
-for backward compatibility."
-  (interactive)
-  (org-supertag-view--view-node))
-
-(defun org-supertag-view--manage-relations ()
-  "Open the relation management interface for a tag."
-  (interactive)
-  (if (and org-supertag-view--current-filters 
-           (= (length org-supertag-view--current-filters) 1))
-      (let* ((tag-name (car org-supertag-view--current-filters))
-             (tag-id (org-supertag-tag-get-id-by-name tag-name)))
-        (if tag-id
-            (org-supertag-relation--show-management-interface tag-id)
-          (message "Cannot find ID for tag: %s" tag-name)))
-    (call-interactively #'org-supertag-relation-manage)))
-
-(defun org-supertag-view-manage-relations ()
-  "Open the relation management for the current tag."
-  (interactive)
-  (org-supertag-view--manage-relations))
-
-(defun org-supertag-view--get-nodes-with-tags (tags)
-  "Get all nodes that contain all TAGS.
-Returns a list of node IDs."
-  (unless (and tags (listp tags))
-    (error "Invalid tags argument: %S" tags))
-  (let ((result nil))
-    (maphash
-     (lambda (id props)
-       (when (eq (plist-get props :type) :node)
-         (let ((node-tags (org-supertag-node-get-tags id)))
-           (when (cl-every (lambda (tag) 
-                            (member tag node-tags))
-                         tags)
-             (push id result)))))
-     org-supertag-db--object)
-    (nreverse result)))
-
-(defun org-supertag-view--get-cooccurring-tags (filter-tags)
-  "Get tags co-occurring with FILTER-TAGS.
-Returns list of (tag-name . count) pairs."
-  (let ((result (make-hash-table :test 'equal))
-        (nodes (org-supertag-view--get-nodes-with-tags filter-tags)))
-    ;; Find co-occurring tags for filtered nodes
-    (dolist (node-id nodes)
-      (dolist (tag (org-supertag-node-get-tags node-id))
-        (unless (member tag filter-tags)
-          (puthash tag (1+ (gethash tag result 0)) result))))
-    
-    ;; Convert to alist and sort by frequency
-    (let ((alist nil))
-      (maphash (lambda (k v) (push (cons k v) alist)) result)
-      (sort alist (lambda (a b) (> (cdr a) (cdr b)))))))
-
-(defun org-supertag-view--add-filter-tag (tag)
-  "Add TAG to the current filter tags."
-  (push tag org-supertag-view--current-filters)
-  (setq org-supertag-view--current-filters (delete-dups org-supertag-view--current-filters))
-  (org-supertag-view--show-tag-discover-buffer))
-
-(defun org-supertag-view--reset-filters ()
-  "Reset all filters."
-  (interactive)
-  (setq org-supertag-view--current-filters nil)
-  (org-supertag-view--show-tag-discover nil))
-
-(defun org-supertag-view--refresh-discover ()
-  "Refresh the tag-discover buffer."
-  (interactive)
-  (when (eq major-mode 'org-supertag-discover-mode)
-    (org-supertag-view--show-tag-discover-buffer)))
-
-;;----------------------------------------------------------------------
-;; Public API
-;;----------------------------------------------------------------------
-
-;;;###autoload
-(defun org-supertag-tag-discover (&optional filter-tags)
-  "Show tag discovery interface for progressive filtering.
-Optional FILTER-TAGS can be provided to initialize the filter."
-  (interactive)
-  (message "Starting tag discovery interface...")
-  ;; 简化数据库检查逻辑
-  (if (not (and (boundp 'org-supertag-db--object)
-                org-supertag-db--object
-                (> (hash-table-count org-supertag-db--object) 0)))
-      ;; 数据库检查失败
-      (if (yes-or-no-p "SuperTag database is empty or not initialized. Update it now? ")
-          (progn
-            (call-interactively 'org-supertag-db-update)
-            ;; 更新后再次确认数据库状态
-            (if (and (boundp 'org-supertag-db--object)
-                     (> (hash-table-count org-supertag-db--object) 0))
-                (org-supertag-view--show-tag-discover filter-tags)
-              (message "Database still empty after update. Cannot proceed.")))
-        (message "SuperTag database not initialized. Please run org-supertag-db-update first."))
-    
-    ;; 数据库已初始化，显示标签发现界面
-    (let ((window-config (current-window-configuration)))
-      (unwind-protect
-          (org-supertag-view--show-tag-discover filter-tags)
-        (unless (get-buffer "*Org SuperTag Discover*")
-          (message "Failed to create discovery buffer, restoring window configuration")
-          (set-window-configuration window-config))))))
-
-;;----------------------------------------------------------------------
-;; Multi-column Tag Comparison View
-;;----------------------------------------------------------------------
-
-(defvar org-supertag-view--current-columns nil
-  "List of tag combinations currently displayed in columns.")
-
-(defun org-supertag-view--show-tag-columns (&optional initial-tag)
-  "Show multi-column tag comparison view, optionally starting with INITIAL-TAG."
-  (interactive)
-  (let ((starting-tag (or initial-tag
-                         (completing-read "Start multi-column view with tag: "
-                                          (org-supertag-view--get-all-tags)
-                                          nil t))))
-    (when starting-tag
-      (setq org-supertag-view--current-columns (list (list starting-tag)))
-      (org-supertag-view--update-column-view))))
-
-(defun org-supertag-tag-columns (&optional initial-tag)
-  "Show multi-column tag comparison interface.
-Optional INITIAL-TAG can be provided to initialize the first column."
-  (interactive)
-  (message "Starting multi-column tag view...")
-  ;; 数据库检查逻辑
-  (if (not (and (boundp 'org-supertag-db--object)
-                org-supertag-db--object
-                (> (hash-table-count org-supertag-db--object) 0)))
-      ;; 数据库检查失败
-      (if (yes-or-no-p "SuperTag database is empty or not initialized. Update it now? ")
-          (progn
-            (call-interactively 'org-supertag-db-update)
-            ;; 更新后再次确认数据库状态
-            (if (and (boundp 'org-supertag-db--object)
-                     (> (hash-table-count org-supertag-db--object) 0))
-                (org-supertag-view--show-tag-columns initial-tag)
-              (message "Database still empty after update. Cannot proceed.")))
-        (message "SuperTag database not initialized. Please run org-supertag-db-update first."))
-    
-    ;; 数据库已初始化，显示多列视图
-    (org-supertag-view--show-tag-columns initial-tag)))
-
-;; 为兼容旧代码而保留的函数，但内部使用多列视图
-(defun org-supertag-view--show-content (tag)
-  "Show content related to TAG in multi-column view.
-This function is kept for backward compatibility."
-  (org-supertag-tag-columns tag))
-
-(defun org-supertag-view-add-column ()
-  "Add a new tag column to the multi-column view."
-  (interactive)
-  (when (and (boundp 'org-supertag-view--current-columns)
-             org-supertag-view--current-columns)
-    (let* ((available-tags (org-supertag-view--get-all-tags))
-           (tag (completing-read "Add tag for new column: " available-tags nil t)))
-      (when (and tag (not (string-empty-p tag)))
-        ;; 添加新标签作为独立的一列
-        (push (list tag) org-supertag-view--current-columns)
-        (org-supertag-view--update-column-view)))))
-
-(defun org-supertag-view-add-tag-to-column ()
-  "Add a tag to an existing column in multi-column view."
-  (interactive)
-  (when (and (boundp 'org-supertag-view--current-columns)
-             org-supertag-view--current-columns)
-    (let* ((column-names (mapcar (lambda (tags)
-                                  (format "%s" (string-join tags ", ")))
-                                     org-supertag-view--current-columns))
-           (selected-col (completing-read "Select column to add tag: " column-names nil t))
-           (col-idx (cl-position selected-col column-names :test 'string=)))
-      (when col-idx
-        (let* ((available-tags (org-supertag-view--get-all-tags))
-               (current-tags (nth col-idx org-supertag-view--current-columns))
-               (filtered-tags (seq-difference available-tags current-tags))
-               (tag (completing-read "Add tag to column: " filtered-tags nil t)))
-          (when (and tag (not (string-empty-p tag)))
-            ;; 添加新标签到选定的列
-            (push tag (nth col-idx org-supertag-view--current-columns))
-            (org-supertag-view--update-column-view)))))))
-
-(defun org-supertag-view-remove-column ()
-  "Remove a column from the multi-column view."
-  (interactive)
-  (when (and (boundp 'org-supertag-view--current-columns)
-             org-supertag-view--current-columns
-             (> (length org-supertag-view--current-columns) 1)) ;; 至少保留一列
-    (let* ((column-names (mapcar (lambda (tags)
-                                  (format "%s" (string-join tags ", ")))
-                                     org-supertag-view--current-columns))
-           (selected-col (completing-read "Remove column: " column-names nil t))
-           (col-idx (cl-position selected-col column-names :test 'string=)))
-      (when col-idx
-        (setq org-supertag-view--current-columns
-              (append (cl-subseq org-supertag-view--current-columns 0 col-idx)
-                      (cl-subseq org-supertag-view--current-columns (1+ col-idx))))
-        (org-supertag-view--update-column-view)))))
-
-(defun org-supertag-view-reset-columns ()
-  "Reset the multi-column view."
-  (interactive)
-  (when (and (boundp 'org-supertag-view--current-columns)
-             org-supertag-view--current-columns)
-    (setq org-supertag-view--current-columns nil)
-    (let ((tag (completing-read "Start fresh with tag: " (org-supertag-view--get-all-tags) nil t)))
-      (when (and tag (not (string-empty-p tag)))
-        (setq org-supertag-view--current-columns (list (list tag)))
-        (org-supertag-view--update-column-view)))))
-
-(defun org-supertag-view--update-column-view ()
-  "Update the multi-column tag comparison view with strict column alignment.
-Each row shows corresponding entries from different tags, with proper vertical alignment."
-  (interactive)
-  (let ((buffer (get-buffer-create "*Org SuperTag Columns*")))
-    (with-current-buffer buffer
-      (let ((inhibit-read-only t)
-            (column-width 45)  ;; 列宽略微增加以适应更多内容
-            (padding 1)        ;; 减少列间距，因为我们会使用垂直分隔线
-            (separator "│"))   ;; 垂直分隔线字符
-        (erase-buffer)
-        (org-supertag-column-mode)
-        
-        ;; 标题
-        (insert (propertize "Multi-Column Tag View\n\n" 
-                           'face '(:height 1.5 :weight bold)))
-        
-        ;; 操作说明 - 更新，添加新的快捷键说明
-        (insert (propertize "Operations:\n" 'face '(:weight bold)))
-        (insert " [a] - Add Column    [A] - Add Related Column    [d] - Remove Column    [r] - Reset    [q] - Quit\n")
-        (insert " [t] - Add Tag to Column    [T] - Add Related Tag    [v] - View Node    [m] - Manage Relations\n\n")
-        
-        ;; 准备每列的数据
-        (let* ((all-nodes-lists (mapcar (lambda (tags)
-                                         (org-supertag-view--get-nodes-with-tags tags))
-                                       org-supertag-view--current-columns))
-               (col-count (length all-nodes-lists))
-               (max-nodes 0))
-          
-          ;; 找出最多节点数
-          (dolist (nodes all-nodes-lists)
-            (setq max-nodes (max max-nodes (length nodes))))
-          
-          ;; 创建一个用于布局控制的函数
-          (cl-flet ((insert-in-column 
-                     (col-idx content &optional face fill-char)
-                     ;; 在指定列位置插入内容，并填充到列宽度
-                     (let* ((current-pos (current-column))
-                            (target-pos (* col-idx (1+ column-width)))
-                            (padding-needed (- target-pos current-pos)))
-                       ;; 如果需要，先填充空格以对齐到目标列位置
-                       (when (> padding-needed 0)
-                         (insert (make-string padding-needed ?\s)))
-                       
-                       ;; 插入分隔符（除第一列外）
-                       (when (> col-idx 0)
-                         (insert (propertize separator 'face '(:foreground "gray50")))
-                         (insert " "))
-                       
-                       ;; 插入内容（带可选的face属性）
-                       (let ((text (if face
-                                      (propertize content 'face face)
-                                    content)))
-                         (insert text))
-                       
-                       ;; 计算剩余空间并填充
-                       (let* ((content-width (string-width content))
-                              (separator-space (if (> col-idx 0) 2 0)) 
-                              (avail-width (- column-width separator-space))
-                              (fill-needed (- avail-width content-width)))
-                         (when (and (> fill-needed 0) fill-char)
-                           (insert (make-string fill-needed fill-char)))))))
-            
-            ;; 列标题行
-            (dotimes (col-idx col-count)
-              (let* ((tags (nth col-idx org-supertag-view--current-columns))
-                     (tag-text (string-join tags ", "))
-                     (display-text (if (> (string-width tag-text) (- column-width 8))
-                                      (concat (substring tag-text 0 (- column-width 11)) "...")
-                                    tag-text))
-                     (header-text (format "Column %d: %s" (1+ col-idx) display-text)))
-                (insert-in-column col-idx header-text '(:weight bold) ?\s)))
-            
-            (insert "\n")
-            
-            ;; 分隔线
-            (dotimes (col-idx col-count)
-              (insert-in-column col-idx "" nil ?─))
-            (insert "\n\n")
-            
-            ;; 如果没有节点
-            (if (= max-nodes 0)
-                (insert "  No nodes found for any combination of tags.\n\n")
-              
-              ;; 以行为单位处理，每行显示每列的同一位置节点
-              (dotimes (row-idx max-nodes)
-                ;; 第一行：序号、按钮和标题
-                (dotimes (col-idx col-count)
-                  (let* ((nodes (nth col-idx all-nodes-lists))
-                         (node-id (and (< row-idx (length nodes)) (nth row-idx nodes))))
-                    (if node-id
-                        (let* ((props (gethash node-id org-supertag-db--object))
-                               (title (or (plist-get props :title) "无标题"))
-                               (view-button-text (propertize "[view]" 'face 'link))
-                               (node-number (format "%d. " (1+ row-idx)))
-                               ;; 计算标题最大长度（考虑序号和按钮的空间）
-                               (max-title-len (- column-width 12)) ;; 增加预留空间
-                               (title-width (string-width title))
-                               (title-text (if (> title-width max-title-len)
-                                             (truncate-string-to-width title max-title-len nil nil "...")
-                                           title)))
-                          
-                          ;; 插入到列中，序号和按钮
-                          (insert-in-column col-idx node-number nil nil)
-                          
-                          ;; 插入view按钮
-                          (insert-text-button view-button-text
-                                             'action 'org-supertag-view--view-node-button-action
-                                             'node-id node-id
-                                             'follow-link t
-                                             'help-echo "Click to view this node")
-                          
-                          ;; 插入标题（带填充）
-                          (insert " " title-text))
-                      
-                      ;; 如果该列在当前行没有节点，插入空白列
-                      (insert-in-column col-idx "" nil ?\s))))
-                (insert "\n")
-                
-                ;; 第二行：TODO状态（如果有）
-                (let ((has-status nil))
-                  (dotimes (col-idx col-count)
-                    (let* ((nodes (nth col-idx all-nodes-lists))
-                           (node-id (and (< row-idx (length nodes)) (nth row-idx nodes))))
-                      (if (and node-id 
-                               (let ((props (gethash node-id org-supertag-db--object)))
-                                 (not (string-empty-p (or (plist-get props :todo-state) "")))))
-                          (let* ((props (gethash node-id org-supertag-db--object))
-                                 (type (or (plist-get props :todo-state) ""))
-                                 (status-text (format "   [%s]" type)))
-                            (setq has-status t)
-                            (insert-in-column col-idx status-text '(:foreground "purple") ?\s))
-                        (insert-in-column col-idx "" nil ?\s))))
-                  
-                  ;; 只有当至少有一个状态时才添加换行
-                  (when has-status
-                    (insert "\n")))
-                
-                ;; 每个节点组后添加一个空行
-                (insert "\n")))
-            
-            ;; 底部说明，更新快捷键说明
-            (goto-char (point-max))
-            (insert (propertize "\n━━━━━━━━━━━━━━━━━━━━━━━━━━━━━━━━━━━━━━━━━━━━━━━━━━━━━━━━━━━━━━━━━━━━━━\n" 
-                               'face '(:foreground "white")))
-            (insert "Press 'a'/'A' to add a column (A: by relation), 'd' to remove, 'v' to view a node\n")
-            (insert "Press 't'/'T' to add tag to column (T: by relation), 'm' to manage tag relations\n")
-            (insert "Each column displays nodes matching all tags in that column's filter.\n"))))
-        (pop-to-buffer buffer))))
-
-(defun org-supertag-view-find-in-all-nodes ()
-  "Find the current tag in all nodes."
-  (interactive)
-  (let ((tag (car (split-string (buffer-name) ": #"))))
-    (when tag
-      (org-supertag-query-nodes-by-tags (list tag)))))
-
-(defun org-supertag-view-view-node-at-point ()
-  "View the node at point in either single or multi-column view."
-  (interactive)
-  ;; 确保数据库已初始化
-  (if (not (and (boundp 'org-supertag-db--object)
-                org-supertag-db--object
-                (> (hash-table-count org-supertag-db--object) 0)))
-      ;; 数据库未初始化
-      (if (yes-or-no-p "SuperTag database is empty or not initialized. Update it now? ")
-          (progn
-            (call-interactively 'org-supertag-db-update)
-            ;; 更新后再次确认数据库状态
-            (if (and (boundp 'org-supertag-db--object)
-                     (> (hash-table-count org-supertag-db--object) 0))
-                ;; 数据库已更新，继续执行
-                (org-supertag-view--view-node-internal)
-              (message "Database still empty after update. Cannot view nodes.")))
-        (message "SuperTag database not initialized. Please run org-supertag-db-update first."))
-    
-    ;; 数据库已初始化，继续执行
-    (org-supertag-view--view-node-internal)))
-
-(defun org-supertag-view-ensure-database ()
-  "Ensure the org-supertag database is initialized and has data.
-If database is empty, offers to update it."
-  (interactive)
-  (if (org-supertag-db-initialized-p)
-      (message "Org-supertag database is initialized with %d entries"
-              (hash-table-count org-supertag-db--object))
-    (when (yes-or-no-p "Org-supertag database is empty. Update it now? ")
-      (call-interactively 'org-supertag-db-update))))
-
-(defun org-supertag-view--view-node-internal ()
-  "Internal implementation of node viewing logic."
-  (cond
-   ;; 当在多列Tag Column模式中
-   ((eq major-mode 'org-supertag-column-mode)
-    (let ((pos (point))
-          (line-start (line-beginning-position))
-          (found nil))
-          
-      ;; 先尝试找到当前行中的view按钮
-      (save-excursion
-        (goto-char line-start)
-        (while (and (< (point) (line-end-position))
-          (when (and (looking-at "\\([0-9]+\\)\\. \\[view\\]")
-                     ;; 当光标在按钮附近
-                     (<= (match-beginning 0) pos)
-                     (<= pos (+ (match-beginning 0) 10)))
-            (let ((button (button-at (+ (match-beginning 0) 5))))
-              (when button
-                (setq found t)
-                (button-activate button))))
-          (forward-char 1)))
-      
-      ;; 如果没找到按钮，则使用通用节点选择函数
-      (unless found
-        (org-supertag-view--view-node-from-columns))))
-   
-   ;; 当在Tag Discover模式中
-   ((eq major-mode 'org-supertag-discover-mode)
-    (org-supertag-view--view-node))
-   
-   ;; 当在其他模式中
-   (t
-    (message "Please move cursor to a node to view it.")))))
-
-(defun org-supertag-view-add-related-column ()
-  "Add a new column with a tag related to an existing tag.
-This function selects a source tag from the current columns,
-then shows all related tags for selection based on tag relationships."
-  (interactive)
-  ;; 确保我们可以在只读缓冲区中执行
-  (message "Adding column based on related tag...")
-  (condition-case err
-      (let ((inhibit-read-only t))
-        (when (and (boundp 'org-supertag-view--current-columns)
-                  org-supertag-view--current-columns)
-          (let* ((column-names (mapcar (lambda (tags)
-                                       (format "%s" (string-join tags ", ")))
-                                     org-supertag-view--current-columns))
-                (selected-col (completing-read "Select source column for related tags: " 
-                                             column-names nil t))
-                (col-idx (cl-position selected-col column-names :test 'string=)))
-            (when col-idx
-              (let* ((source-tags (nth col-idx org-supertag-view--current-columns))
-                    (source-tag (if (= (length source-tags) 1)
-                                   (car source-tags)
-                                 (completing-read "Select source tag: " source-tags nil t)))
-                    (source-tag-id (org-supertag-tag-get-id-by-name source-tag)))
-                
-                (when source-tag-id
-                  ;; 获取与源标签相关的所有标签
-                  (let* ((related-from (org-supertag-relation-get-all-from source-tag-id))
-                        (related-to (org-supertag-relation-get-all-to source-tag-id))
-                        (related-all (append related-from related-to))
-                        (related-tag-ids (mapcar #'car related-all))
-                        (related-tag-names (delq nil (mapcar #'org-supertag-tag-get-name-by-id 
-                                                           related-tag-ids)))
-                        (relation-choices (mapcar (lambda (tag-name)
-                                                  (let* ((tag-id (org-supertag-tag-get-id-by-name tag-name))
-                                                         (rel-from (org-supertag-relation-get source-tag-id tag-id))
-                                                         (rel-to (org-supertag-relation-get tag-id source-tag-id))
-                                                                 (rel-type (or (and rel-from (plist-get rel-from :type))
-                                                                     (and rel-to (plist-get rel-to :type))
-                                                                     "unknown")))
-                                                    (format "%s (%s)" tag-name rel-type)))
-                                                related-tag-names)))
-                   
-                   (if relation-choices
-                       (let* ((selected (completing-read "Select related tag: " relation-choices nil t))
-                             (tag-name (car (split-string selected " ("))))
-                             (tag-id (org-supertag-tag-get-id-by-name tag-name)))
-                         (when (and tag-name (not (string-empty-p tag-name)))
-                           ;; 添加新标签作为独立的一列
-                           (push (list tag-name) org-supertag-view--current-columns)
-                             (org-supertag-view--update-column-view)
-                             (message "Added new column with related tag: %s" tag-name)))
-                         (message "No related tags found for %s" source-tag)))))))))
-    (error (message "Error adding related column: %s" (error-message-string err))))
-  
-
-(defun org-supertag-view-add-related-tag-to-column ()
-  "Add a tag related to existing tags in a column.
-This function selects a source tag from the selected column,
-then shows all related tags for selection based on tag relationships."
-  (interactive)
-  ;; 确保我们可以在只读缓冲区中执行
-  (message "Adding related tag to column...")
-  (condition-case err
-      (let ((inhibit-read-only t))
-        (when (and (boundp 'org-supertag-view--current-columns)
-                  org-supertag-view--current-columns)
-          (let* ((column-names (mapcar (lambda (tags)
-                                       (format "%s" (string-join tags ", ")))
-                                     org-supertag-view--current-columns))
-                (selected-col (completing-read "Select column to add related tag: " 
-                                             column-names nil t))
-                (col-idx (cl-position selected-col column-names :test 'string=)))
-            (when col-idx
-              (let* ((current-tags (nth col-idx org-supertag-view--current-columns))
-                    (source-tag (if (= (length current-tags) 1)
-                                   (car current-tags)
-                                 (completing-read "Select source tag: " current-tags nil t)))
-                    (source-tag-id (org-supertag-tag-get-id-by-name source-tag)))
-                
-                (when source-tag-id
-                  ;; 获取与源标签相关的所有标签
-                  (let* ((related-from (org-supertag-relation-get-all-from source-tag-id))
-                        (related-to (org-supertag-relation-get-all-to source-tag-id))
-                        (related-all (append related-from related-to))
-                        (related-tag-ids (mapcar #'car related-all))
-                        (related-tag-names (delq nil (mapcar #'org-supertag-tag-get-name-by-id 
-                                                           related-tag-ids)))
-                        ;; 过滤掉已经在当前列中的标签
-                        (filtered-tags (seq-difference related-tag-names current-tags))
-                        (relation-choices (mapcar (lambda (tag-name)
-                                                  (let* ((tag-id (org-supertag-tag-get-id-by-name tag-name))
-                                                         (rel-from (org-supertag-relation-get source-tag-id tag-id))
-                                                         (rel-to (org-supertag-relation-get tag-id source-tag-id))
-                                                         (rel-type (or (and rel-from (plist-get rel-from :type))
-                                                                     (and rel-to (plist-get rel-to :type))
-                                                                     "unknown")))
-                                                    (format "%s (%s)" tag-name rel-type)))
-                                                filtered-tags)))
-                    
-                    (if relation-choices
-                        (let* ((selected (completing-read "Select related tag to add: " relation-choices nil t))
-                              (tag-name (car (split-string selected " ("))))
-                              (tag-id (org-supertag-tag-get-id-by-name tag-name)))
-                            (when (and tag-name (not (string-empty-p tag-name)))
-                              ;; 添加相关标签到选定的列
-                              (push tag-name (nth col-idx org-supertag-view--current-columns))
-                                (org-supertag-view--update-column-view)
-                                (message "Added related tag '%s' to column" tag-name)))
-                            (message "No related tags found for %s or all related tags already in column" source-tag)))))))))
-    (error (message "Error adding related tag to column: %s" (error-message-string err))))
->>>>>>> 15ad8951
+      (setq buffer-read-only org-supertag-view--prev-read-only))))     
 
 (defun org-supertag-view--view-node-from-table ()
   "Select and view a node from the traditional table view.

# Compiled
*.elc

# Packaging
.cask

# pytest
.pytest_cache/


# developing
.developing/

# venv
.venv/

# Backup files
*~
\#*\#
.\#*
*.bak

# Undo-tree save-files
*.~undo-tree

# Auto-save files
auto-save-list
tramp
.\#*

# etc
.DS_Store 

# Visual Studio Code
.vscode/
<<<<<<< HEAD
.aider*

# log files
*.log
*.log.*
*.log.*.*
*.log.*.*.*
*.log.*.*.*.*
*.log.*.*.*.*.*

# test files
*.test
*.test.*
*.test.*.*
*.test.*.*.*
*.test.*.*.*.*
*.test.*.*.*.*.*
=======
.aider*
>>>>>>> 15ad8951
<|MERGE_RESOLUTION|>--- conflicted
+++ resolved
@@ -33,8 +33,8 @@
 
 # Visual Studio Code
 .vscode/
-<<<<<<< HEAD
 .aider*
+
 
 # log files
 *.log
@@ -51,6 +51,3 @@
 *.test.*.*.*
 *.test.*.*.*.*
 *.test.*.*.*.*.*
-=======
-.aider*
->>>>>>> 15ad8951
